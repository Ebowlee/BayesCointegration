--- conflicted
+++ resolved
@@ -21,12 +21,10 @@
       "Bash(del test_integration.py test_integration_simple.py)",
       "Bash(del:*)",
       "Bash(git rm:*)",
-<<<<<<< HEAD
-      "Bash(git merge:*)"
-=======
+      "Bash(git merge:*)",
       "Bash(git stash:*)",
-      "Bash(git checkout:*)"
->>>>>>> 3930f90e
+      "Bash(git checkout:*)",
+      "Bash(git pull:*)"
     ],
     "deny": []
   },
